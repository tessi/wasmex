--- conflicted
+++ resolved
@@ -6,13 +6,8 @@
   def project do
     [
       app: :wasmex,
-<<<<<<< HEAD
       version: @version,
-      elixir: "~> 1.13",
-=======
-      version: "0.6.0",
       elixir: "~> 1.10",
->>>>>>> dcd7329b
       start_permanent: Mix.env() == :prod,
       name: "Wasmex",
       description: description(),

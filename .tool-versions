--- conflicted
+++ resolved
@@ -1,9 +1,3 @@
-<<<<<<< HEAD
-erlang 27.0
-elixir 1.17.0-otp-27
-rust 1.81.0
-=======
 erlang 27.1.2
 elixir 1.17.3-otp-27
-rust 1.82.0
->>>>>>> bc0e78ea
+rust 1.82.0
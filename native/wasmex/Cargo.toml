--- conflicted
+++ resolved
@@ -16,21 +16,11 @@
 
 [dependencies]
 rustler = { version = "0.35", features = ["big_integer"] }
-<<<<<<< HEAD
-once_cell = "1.19.0"
-rand = "0.8.5"
-wasmtime = "25.0.0"
-wasmtime-wasi = "25.0.0"
-wasmtime-wasi-http = "25.0.0"
-wasi-common = "25.0.0"
-wiggle = "25.0.0"
-wat = "1.217.0"
-=======
 once_cell = "1.20.2"
 rand = "0.8.5"
 wasmtime = "26.0.1"
 wasmtime-wasi = "26.0.1"
+wasmtime-wasi-http = "26.0.1"
 wasi-common = "26.0.1"
 wiggle = "26.0.1"
-wat = "1.220.0"
->>>>>>> bc0e78ea
+wat = "1.220.0"
[package]
name = "wasmex"
version = "0.8.3"
authors = ["Philipp Tessenow <philipp@tessenow.org>"]
description = "Elixir extension to run WebAssembly binaries through wasmtime"
readme = "README.md"
repository = "https://github.com/tessi/wasmex"
keywords = ["elixir", "extension", "webassembly", "wasmtime"]
categories = ["wasm"]
edition = "2021"

[lib]
name = "wasmex"
path = "src/lib.rs"
crate-type = ["dylib"]

[dependencies]
rustler = { version = "0.34", features = ["big_integer"] }
once_cell = "1.19.0"
rand = "0.8.5"
<<<<<<< HEAD
wasmtime = "23.0.1"
wasmtime-wasi = "23.0.1"
wasi-common = "23.0.1"
wiggle = "23.0.1"
wat = "1.212.0"
=======
wasmtime = "22.0.0"
wasmtime-wasi = "22.0.0"
wasi-common = "22.0.0"
wiggle = "22.0.0"
wat = "1.214.0"
>>>>>>> baa30fae
<|MERGE_RESOLUTION|>--- conflicted
+++ resolved
@@ -18,16 +18,8 @@
 rustler = { version = "0.34", features = ["big_integer"] }
 once_cell = "1.19.0"
 rand = "0.8.5"
-<<<<<<< HEAD
 wasmtime = "23.0.1"
 wasmtime-wasi = "23.0.1"
 wasi-common = "23.0.1"
 wiggle = "23.0.1"
-wat = "1.212.0"
-=======
-wasmtime = "22.0.0"
-wasmtime-wasi = "22.0.0"
-wasi-common = "22.0.0"
-wiggle = "22.0.0"
-wat = "1.214.0"
->>>>>>> baa30fae
+wat = "1.214.0"